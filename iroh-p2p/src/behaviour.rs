use std::collections::HashSet;
use std::pin::Pin;
use std::time::Duration;

use anyhow::{bail, Result};
use async_trait::async_trait;
use cid::Cid;
use futures::future::{Future, FutureExt};
use iroh_bitswap::{Bitswap, Block, Config as BitswapConfig, Priority, Store};
use iroh_rpc_client::Client;
use libp2p::core::identity::Keypair;
use libp2p::core::PeerId;
use libp2p::gossipsub::{Gossipsub, GossipsubConfig, MessageAuthenticity};
use libp2p::identify::{Identify, IdentifyConfig};
use libp2p::kad::store::{MemoryStore, MemoryStoreConfig};
use libp2p::kad::{Kademlia, KademliaConfig};
use libp2p::mdns::TokioMdns as Mdns;
use libp2p::multiaddr::Protocol;
use libp2p::ping::Behaviour as Ping;
use libp2p::relay;
use libp2p::swarm::behaviour::toggle::Toggle;
use libp2p::NetworkBehaviour;
use libp2p::{autonat, dcutr};
use tokio::sync::oneshot::Sender as OneShotSender;
use tracing::{info, warn};

pub(crate) use self::event::Event;
use self::peer_manager::PeerManager;
use crate::config::Libp2pConfig;

mod event;
mod peer_manager;

/// Libp2p behaviour for the node.
#[derive(NetworkBehaviour)]
#[behaviour(out_event = "Event", event_process = false)]
pub(crate) struct NodeBehaviour {
    ping: Ping,
    identify: Identify,
    pub(crate) bitswap: Toggle<Bitswap<BitswapStore>>,
    pub(crate) kad: Toggle<Kademlia<MemoryStore>>,
    mdns: Toggle<Mdns>,
    pub(crate) autonat: Toggle<autonat::Behaviour>,
    relay: Toggle<relay::v2::relay::Relay>,
    relay_client: Toggle<relay::v2::client::Client>,
    dcutr: Toggle<dcutr::behaviour::Behaviour>,
    pub(crate) gossipsub: Toggle<Gossipsub>,
    pub(crate) peer_manager: PeerManager,
}

#[derive(Debug, Clone)]
pub(crate) struct BitswapStore(Client);

#[async_trait]
impl Store for BitswapStore {
    async fn get(&self, cid: &Cid) -> Result<Block> {
        let store = self.0.try_store()?;
        let cid = *cid;
        let data = store
            .get(cid)
            .await?
            .ok_or_else(|| anyhow::anyhow!("not found"))?;
        Ok(Block::new(data, cid))
    }

    async fn get_size(&self, cid: &Cid) -> Result<usize> {
        let store = self.0.try_store()?;
        let cid = *cid;
        let size = store
            .get_size(cid)
            .await?
            .ok_or_else(|| anyhow::anyhow!("not found"))?;
        Ok(size as usize)
    }

    async fn has(&self, cid: &Cid) -> Result<bool> {
        let store = self.0.try_store()?;
        let cid = *cid;
        let res = store.has(cid).await?;
        Ok(res)
    }
}

impl NodeBehaviour {
    pub async fn new(
        local_key: &Keypair,
        config: &Libp2pConfig,
        relay_client: Option<relay::v2::client::Client>,
        rpc_client: Client,
    ) -> Result<Self> {
        let peer_manager = PeerManager::default();
        let pub_key = local_key.public();
        let peer_id = pub_key.to_peer_id();

        let bitswap = if config.bitswap {
            info!("init bitswap");
            let bs_config = BitswapConfig::default();
            Some(Bitswap::new(peer_id, BitswapStore(rpc_client), bs_config).await)
        } else {
            None
        }
        .into();

        let mdns = if config.mdns {
            info!("init mdns");
            Some(Mdns::new(Default::default()).await?)
        } else {
            None
        }
        .into();

        let kad = if config.kademlia {
            info!("init kademlia");
            // TODO: persist to store
<<<<<<< HEAD
            let store = MemoryStore::new(peer_id);
=======
            let mem_store_config = MemoryStoreConfig {
                // enough for >10gb of unixfs files at the default chunk size
                max_records: 1024 * 64,
                max_provided_keys: 1024 * 64,
                ..Default::default()
            };
            let store = MemoryStore::with_config(pub_key.to_peer_id(), mem_store_config);
>>>>>>> 8b029779

            // TODO: make user configurable
            let mut kad_config = KademliaConfig::default();
            kad_config.set_parallelism(16usize.try_into().unwrap());
            // TODO: potentially lower (this is per query)
            kad_config.set_query_timeout(Duration::from_secs(60));

            let mut kademlia = Kademlia::with_config(pub_key.to_peer_id(), store, kad_config);
            for multiaddr in &config.bootstrap_peers {
                // TODO: move parsing into config
                let mut addr = multiaddr.to_owned();
                if let Some(Protocol::P2p(mh)) = addr.pop() {
                    let peer_id = PeerId::from_multihash(mh).unwrap();
                    kademlia.add_address(&peer_id, addr);
                } else {
                    warn!("Could not parse bootstrap addr {}", multiaddr);
                }
            }

            // Trigger initial bootstrap
            if let Err(e) = kademlia.bootstrap() {
                warn!("Kademlia bootstrap failed: {}", e);
            }

            Some(kademlia)
        } else {
            None
        }
        .into();

        let autonat = if config.autonat {
            info!("init autonat");
            let pub_key = local_key.public();
            let config = autonat::Config {
                use_connected: true,
                boot_delay: Duration::from_secs(0),
                refresh_interval: Duration::from_secs(5),
                retry_interval: Duration::from_secs(5),
                ..Default::default()
            }; // TODO: configurable
            let autonat = autonat::Behaviour::new(pub_key.to_peer_id(), config);
            Some(autonat)
        } else {
            None
        }
        .into();

        let relay = if config.relay_server {
            info!("init relay server");
            let config = relay::v2::relay::Config::default();
            let r = relay::v2::relay::Relay::new(local_key.public().to_peer_id(), config);
            Some(r)
        } else {
            None
        }
        .into();

        let (dcutr, relay_client) = if config.relay_client {
            info!("init relay client");
            let relay_client =
                relay_client.expect("missing relay client even though it was enabled");
            let dcutr = dcutr::behaviour::Behaviour::new();
            (Some(dcutr), Some(relay_client))
        } else {
            (None, None)
        };

        let identify = {
            let config = IdentifyConfig::new("ipfs/0.1.0".into(), local_key.public())
                .with_agent_version(format!("iroh/{}", env!("CARGO_PKG_VERSION")));
            Identify::new(config)
        };

        let gossipsub = if config.gossipsub {
            info!("init gossipsub");
            let gossipsub_config = GossipsubConfig::default();
            let message_authenticity = MessageAuthenticity::Signed(local_key.clone());
            Some(
                Gossipsub::new(message_authenticity, gossipsub_config)
                    .map_err(|e| anyhow::anyhow!("{}", e))?,
            )
        } else {
            None
        }
        .into();

        Ok(NodeBehaviour {
            ping: Ping::default(),
            identify,
            bitswap,
            mdns,
            kad,
            autonat,
            relay,
            dcutr: dcutr.into(),
            relay_client: relay_client.into(),
            gossipsub,
            peer_manager,
        })
    }

    pub fn is_bad_peer(&self, peer_id: &PeerId) -> bool {
        self.peer_manager.is_bad_peer(peer_id)
    }

    pub fn destroy_session(&self, ctx: u64) -> Result<()> {
        if let Some(bs) = self.bitswap.as_ref() {
            let client = bs.client().clone();
            tokio::task::spawn(async move {
                if let Err(err) = client.stop_session(ctx).await {
                    warn!("failed to stop session {}: {:?}", ctx, err);
                }
            });
            Ok(())
        } else {
            bail!("no bitswap available");
        }
    }

    /// Send a request for data over bitswap
    pub fn want_block(
        &self,
        ctx: u64,
        cid: Cid,
        _providers: HashSet<PeerId>,
        chan: OneShotSender<Result<Block, String>>,
    ) -> Result<()> {
        if let Some(bs) = self.bitswap.as_ref() {
            let client = bs.client().clone();
            tokio::task::spawn(async move {
                match client.get_block_with_session_id(ctx, &cid).await {
                    Ok(block) => {
                        if let Err(e) = chan.send(Ok(block)) {
                            warn!("failed to send block response: {:?}", e);
                        }
                    }
                    Err(err) => {
                        chan.send(Err(err.to_string())).ok();
                    }
                }
            });

            Ok(())
        } else {
            bail!("no bitswap available");
        }
    }

    pub fn notify_new_blocks(&self, blocks: Vec<Block>) {
        if let Some(bs) = self.bitswap.as_ref() {
            let client = bs.client().clone();
            tokio::task::spawn(async move {
                if let Err(err) = client.notify_new_blocks(&blocks).await {
                    warn!("failed to notify bitswap about blocks: {:?}", err);
                }
            });
        }
    }

    pub fn finish_query(&mut self, id: &libp2p::kad::QueryId) {
        if let Some(kad) = self.kad.as_mut() {
            if let Some(mut query) = kad.query_mut(id) {
                query.finish();
            }
        }
    }

    pub fn kad_bootstrap(&mut self) -> Result<()> {
        if let Some(kad) = self.kad.as_mut() {
            kad.bootstrap()?;
        }
        Ok(())
    }
}

#[cfg(test)]
mod tests {
    use super::*;

    fn assert_send<T: Send>() {}

    #[test]
    fn test_traits() {
        assert_send::<Bitswap<BitswapStore>>();
        assert_send::<NodeBehaviour>();
        assert_send::<&Bitswap<BitswapStore>>();
    }
}<|MERGE_RESOLUTION|>--- conflicted
+++ resolved
@@ -112,17 +112,13 @@
         let kad = if config.kademlia {
             info!("init kademlia");
             // TODO: persist to store
-<<<<<<< HEAD
-            let store = MemoryStore::new(peer_id);
-=======
             let mem_store_config = MemoryStoreConfig {
                 // enough for >10gb of unixfs files at the default chunk size
                 max_records: 1024 * 64,
                 max_provided_keys: 1024 * 64,
                 ..Default::default()
             };
-            let store = MemoryStore::with_config(pub_key.to_peer_id(), mem_store_config);
->>>>>>> 8b029779
+            let store = MemoryStore::with_config(peer_id, mem_store_config);
 
             // TODO: make user configurable
             let mut kad_config = KademliaConfig::default();
