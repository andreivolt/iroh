[package]
name = "iroh-p2p"
version = "0.1.0"
edition = "2021"
authors = ["Friedel Ziegelmayer <me@dignifiedquire.com>"]
license = "Apache-2.0/MIT"
repository = "https://github.com/n0-computer/iroh"
description = "Implementation of the p2p part of iroh"

[dependencies]
asynchronous-codec = "0.6.0"
async-trait = "0.1.56"
anyhow = "1.0"
bytes = "1.1.0"
futures = "0.3.21"
futures-util = "0.3.21"
serde = { version = "1.0", features = ["derive"] }
smallvec = "1.1.0"
cid = "0.8.0"
lazy_static = "1.4"
iroh-bitswap = { path = "../iroh-bitswap" }
iroh-rpc-types = { path = "../iroh-rpc-types", default-features = false }
iroh-rpc-client = { path = "../iroh-rpc-client", default-features = false }
<<<<<<< HEAD
tokio = { version = "1", features = ["time", "sync", "macros", "fs"] }
=======
tokio = { version = "1", features = ["fs", "time", "sync", "macros"] }
>>>>>>> e5a82d49
ahash = "0.7.6"
tracing = "0.1.34"
clap = { version = "3.1.14", features = ["derive"] }
tracing-subscriber = { version = "0.3.11", features = ["env-filter"] }
iroh-util = { path = "../iroh-util" }
iroh-metrics = { path = "../iroh-metrics", default-features = false, features = ["bitswap", "p2p"] }
names = { version = "0.14.0", default-features = false }
git-version = "0.3.5"
config = "0.13.1"
dirs = "4.0.0"
toml = "0.5.9"
zeroize = "1.4"
ssh-key = { version = "0.4.2", features = ["ed25519", "std", "rand_core"], default-features = false }
rand = "0.8.5"
async-stream = "0.3.3"
tempfile = "3.3.0"
caches = "0.2.2"
tokio-stream = "0.1"
 
[dependencies.libp2p]
version = "0.49"
default-features = false
features = [
  "gossipsub",
  "kad",
  "identify",
  "ping",
  "mdns-tokio",
  "noise",
  "yamux",
  "tcp-tokio",
  "dns-tokio",
  "mplex",
  "request-response",
  "websocket",
  "serde",
  "metrics",
  "relay",
  "dcutr",
  "autonat",
] 

[dependencies.multihash]
version = "0.16"
default-features = false
features = ["std", "multihash-impl", "identity", "sha2"]

[dev-dependencies]
# tokio = { version = "1" }
#car = { path = "../car" }

[features]
default = ["rpc-grpc", "rpc-mem"]
rpc-grpc = ["iroh-rpc-types/grpc", "iroh-rpc-client/grpc", "iroh-metrics/rpc-grpc"]
rpc-mem = ["iroh-rpc-types/mem", "iroh-rpc-client/mem"]
<|MERGE_RESOLUTION|>--- conflicted
+++ resolved
@@ -21,11 +21,7 @@
 iroh-bitswap = { path = "../iroh-bitswap" }
 iroh-rpc-types = { path = "../iroh-rpc-types", default-features = false }
 iroh-rpc-client = { path = "../iroh-rpc-client", default-features = false }
-<<<<<<< HEAD
-tokio = { version = "1", features = ["time", "sync", "macros", "fs"] }
-=======
 tokio = { version = "1", features = ["fs", "time", "sync", "macros"] }
->>>>>>> e5a82d49
 ahash = "0.7.6"
 tracing = "0.1.34"
 clap = { version = "3.1.14", features = ["derive"] }
